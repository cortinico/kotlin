--- conflicted
+++ resolved
@@ -1,9 +1,9 @@
 <project name="Update Dependencies" default="update" xmlns:if="ant:if" xmlns:unless="ant:unless">
-<<<<<<< HEAD
+    <!--
+    <property name="ideaVersion" value="142.3728.3"/>
+    -->
+
     <property name="ideaVersion" value="141.1531.2"/>
-=======
-    <property name="ideaVersion" value="142.3728.3"/>
->>>>>>> 0ccdf1d4
 
     <property name="kotlin.bootstrap.locator" value="buildType:bt345,tag:bootstrap,status:SUCCESS"/>
     <property name="kotlin.bootstrap.locator.force" value="false"/>

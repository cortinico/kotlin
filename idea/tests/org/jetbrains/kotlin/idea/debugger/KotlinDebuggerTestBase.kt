/*
 * Copyright 2010-2015 JetBrains s.r.o.
 *
 * Licensed under the Apache License, Version 2.0 (the "License");
 * you may not use this file except in compliance with the License.
 * You may obtain a copy of the License at
 *
 * http://www.apache.org/licenses/LICENSE-2.0
 *
 * Unless required by applicable law or agreed to in writing, software
 * distributed under the License is distributed on an "AS IS" BASIS,
 * WITHOUT WARRANTIES OR CONDITIONS OF ANY KIND, either express or implied.
 * See the License for the specific language governing permissions and
 * limitations under the License.
 */

package org.jetbrains.kotlin.idea.debugger

import com.intellij.debugger.DebuggerInvocationUtil
import com.intellij.debugger.SourcePosition
import com.intellij.debugger.actions.MethodSmartStepTarget
import com.intellij.debugger.actions.SmartStepTarget
import com.intellij.debugger.engine.*
import com.intellij.debugger.engine.evaluation.CodeFragmentKind
import com.intellij.debugger.engine.evaluation.EvaluationContextImpl
import com.intellij.debugger.engine.evaluation.TextWithImportsImpl
import com.intellij.debugger.impl.DebuggerContextImpl
import com.intellij.debugger.impl.PositionUtil
import com.intellij.debugger.settings.DebuggerSettings
import com.intellij.debugger.ui.breakpoints.Breakpoint
import com.intellij.debugger.ui.breakpoints.BreakpointManager
import com.intellij.debugger.ui.breakpoints.JavaLineBreakpointType
import com.intellij.debugger.ui.breakpoints.LineBreakpoint
import com.intellij.execution.process.ProcessOutputTypes
import com.intellij.openapi.application.ModalityState
import com.intellij.openapi.roots.JdkOrderEntry
import com.intellij.openapi.roots.libraries.LibraryUtil
import com.intellij.openapi.util.io.FileUtil
import com.intellij.openapi.vfs.VirtualFile
import com.intellij.psi.PsiDocumentManager
import com.intellij.psi.PsiFile
import com.intellij.psi.PsiManager
import com.intellij.psi.search.FilenameIndex
import com.intellij.xdebugger.XDebuggerManager
import com.intellij.xdebugger.XDebuggerUtil
import com.intellij.xdebugger.breakpoints.*
import org.jetbrains.java.debugger.breakpoints.properties.JavaBreakpointProperties
import org.jetbrains.java.debugger.breakpoints.properties.JavaLineBreakpointProperties
import org.jetbrains.kotlin.idea.debugger.breakpoints.KotlinFieldBreakpoint
import org.jetbrains.kotlin.idea.debugger.breakpoints.KotlinFieldBreakpointType
import org.jetbrains.kotlin.idea.debugger.stepping.*
import org.jetbrains.kotlin.idea.util.application.runReadAction
import org.jetbrains.kotlin.idea.util.application.runWriteAction
import org.jetbrains.kotlin.psi.psiUtil.getElementTextWithContext
import org.jetbrains.kotlin.test.InTextDirectivesUtils
import org.jetbrains.kotlin.test.InTextDirectivesUtils.findStringWithPrefixes
import java.io.File
import javax.swing.SwingUtilities

abstract class KotlinDebuggerTestBase : KotlinDebuggerTestCase() {
    private var oldSettings: DebuggerSettings? = null
    private var oldIsFilterForStdlibAlreadyAdded = false
    private var oldDisableKotlinInternalClasses = false
    private var oldRenderDelegatedProperties = false

    protected lateinit var evaluationContext: EvaluationContextImpl
    protected lateinit var debuggerContext: DebuggerContextImpl

    override fun initApplication() {
        super.initApplication()
        saveDefaultSettings()
    }

    override fun tearDown() {
        super.tearDown()
        restoreDefaultSettings()
    }

    protected fun configureSettings(fileText: String) {
        val kotlinSettings = KotlinDebuggerSettings.getInstance()
        kotlinSettings.DEBUG_IS_FILTER_FOR_STDLIB_ALREADY_ADDED = false
        kotlinSettings.DEBUG_DISABLE_KOTLIN_INTERNAL_CLASSES = fileText.getValueForSetting("DISABLE_KOTLIN_INTERNAL_CLASSES", oldDisableKotlinInternalClasses)
        kotlinSettings.DEBUG_RENDER_DELEGATED_PROPERTIES = fileText.getValueForSetting("RENDER_DELEGATED_PROPERTIES", oldRenderDelegatedProperties)

        val debuggerSettings = DebuggerSettings.getInstance()!!
        debuggerSettings.SKIP_SYNTHETIC_METHODS = fileText.getValueForSetting("SKIP_SYNTHETIC_METHODS", oldSettings!!.SKIP_SYNTHETIC_METHODS)
        debuggerSettings.SKIP_CONSTRUCTORS = fileText.getValueForSetting("SKIP_CONSTRUCTORS", oldSettings!!.SKIP_CONSTRUCTORS)
        debuggerSettings.SKIP_CLASSLOADERS = fileText.getValueForSetting("SKIP_CLASSLOADERS", oldSettings!!.SKIP_CLASSLOADERS)
        debuggerSettings.TRACING_FILTERS_ENABLED = fileText.getValueForSetting("TRACING_FILTERS_ENABLED", oldSettings!!.TRACING_FILTERS_ENABLED)
        debuggerSettings.SKIP_GETTERS = fileText.getValueForSetting("SKIP_GETTERS", oldSettings!!.SKIP_GETTERS)
    }

    private fun String.getValueForSetting(name: String, defaultValue: Boolean): Boolean {
        return findStringWithPrefixes(this, "// $name: ")?.toBoolean() ?: defaultValue
    }

    private fun saveDefaultSettings() {
        oldIsFilterForStdlibAlreadyAdded = KotlinDebuggerSettings.getInstance().DEBUG_IS_FILTER_FOR_STDLIB_ALREADY_ADDED
        oldDisableKotlinInternalClasses = KotlinDebuggerSettings.getInstance().DEBUG_DISABLE_KOTLIN_INTERNAL_CLASSES
        oldRenderDelegatedProperties = KotlinDebuggerSettings.getInstance().DEBUG_RENDER_DELEGATED_PROPERTIES
        oldSettings = DebuggerSettings.getInstance()!!.clone()
    }

    private fun restoreDefaultSettings() {
        KotlinDebuggerSettings.getInstance().DEBUG_IS_FILTER_FOR_STDLIB_ALREADY_ADDED = oldIsFilterForStdlibAlreadyAdded
        KotlinDebuggerSettings.getInstance().DEBUG_DISABLE_KOTLIN_INTERNAL_CLASSES = oldDisableKotlinInternalClasses
        KotlinDebuggerSettings.getInstance().DEBUG_RENDER_DELEGATED_PROPERTIES = oldRenderDelegatedProperties

        val debuggerSettings = DebuggerSettings.getInstance()!!
        debuggerSettings.SKIP_SYNTHETIC_METHODS = oldSettings!!.SKIP_SYNTHETIC_METHODS
        debuggerSettings.SKIP_CONSTRUCTORS = oldSettings!!.SKIP_CONSTRUCTORS
        debuggerSettings.SKIP_CLASSLOADERS = oldSettings!!.SKIP_CLASSLOADERS
        debuggerSettings.TRACING_FILTERS_ENABLED = oldSettings!!.TRACING_FILTERS_ENABLED
        debuggerSettings.SKIP_GETTERS = oldSettings!!.SKIP_GETTERS
    }

    protected val dp: DebugProcessImpl
        get() = debugProcess ?: throw AssertionError("createLocalProcess() should be called before getDebugProcess()")

    fun doOnBreakpoint(action: SuspendContextImpl.() -> Unit) {
        super.onBreakpoint(SuspendContextRunnable {
            try {
                initContexts(it)
                it.printContext()
                it.action()
            }
            catch(e: AssertionError) {
                throw e
            }
            catch(e: Throwable) {
                e.printStackTrace()
                resume(it)
            }
        })
    }

    protected fun initContexts(suspendContext: SuspendContextImpl) {
        evaluationContext = createEvaluationContext(suspendContext)
        debuggerContext = createDebuggerContext(suspendContext)
    }

    protected fun SuspendContextImpl.doStepInto(ignoreFilters: Boolean, smartStepFilter: MethodFilter?) {
        dp.managerThread!!.schedule(dp.createStepIntoCommand(this, ignoreFilters, smartStepFilter))
    }

    protected fun SuspendContextImpl.doStepOut() {
        dp.managerThread!!.schedule(dp.createStepOutCommand(this))
    }

    protected fun SuspendContextImpl.doStepOver() {
        dp.managerThread.schedule(dp.createStepOverCommand(this, false))
    }

    protected fun doStepping(path: String) {
        val file = File(path)
        file.readLines().forEach {
            val line = it.trim()
            processSteppingInstruction(line)
        }
    }

    protected fun processSteppingInstruction(line: String) {
        fun repeat(indexPrefix: String, f: SuspendContextImpl.() -> Unit) {
            for (i in 1..(InTextDirectivesUtils.getPrefixedInt(line, indexPrefix) ?: 1)) {
                doOnBreakpoint(f)
            }
        }

        when {
            !line.startsWith("//") -> return
            line.startsWith("// STEP_INTO: ") -> repeat("// STEP_INTO: ") { doStepInto(false, null) }
            line.startsWith("// STEP_OUT: ") -> repeat("// STEP_OUT: ") { doStepOut() }
            line.startsWith("// STEP_OVER: ") -> repeat("// STEP_OVER: ") { doStepOver() }
            line.startsWith("// SMART_STEP_INTO_BY_INDEX: ") -> doOnBreakpoint { doSmartStepInto(InTextDirectivesUtils.getPrefixedInt(line, "// SMART_STEP_INTO_BY_INDEX: ")!!) }
            line.startsWith("// SMART_STEP_INTO: ") -> repeat("// SMART_STEP_INTO: ") { doSmartStepInto() }
            line.startsWith("// RESUME: ") -> repeat("// RESUME: ") { resume(this) }
        }
    }

    protected fun SuspendContextImpl.doSmartStepInto(chooseFromList: Int = 0) {
        this.doSmartStepInto(chooseFromList, false)
    }

    private fun SuspendContextImpl.doSmartStepInto(chooseFromList: Int, ignoreFilters: Boolean) {
        val filters = createSmartStepIntoFilters()
        if (chooseFromList == 0) {
            filters.forEach {
                dp.managerThread!!.schedule(dp.createStepIntoCommand(this, ignoreFilters, it))
            }
        }
        else {
            try {
                dp.managerThread!!.schedule(dp.createStepIntoCommand(this, ignoreFilters, filters.get(chooseFromList - 1)))
            }
            catch(e: IndexOutOfBoundsException) {
                throw AssertionError("Couldn't find smart step into command at: \n" +
                                     runReadAction { debuggerContext.sourcePosition.elementAt.getElementTextWithContext() })
            }
        }
    }

    private fun createSmartStepIntoFilters(): List<MethodFilter> {
        return runReadAction {
            val position = debuggerContext.sourcePosition

            val stepTargets = KotlinSmartStepIntoHandler().findSmartStepTargets(position)
            stepTargets.filterIsInstance<SmartStepTarget>().mapNotNull {
                stepTarget ->
                when (stepTarget) {
                    is KotlinLambdaSmartStepTarget -> KotlinLambdaMethodFilter(stepTarget.getLambda(), stepTarget.getCallingExpressionLines()!!, stepTarget.isInline)
                    is KotlinMethodSmartStepTarget -> KotlinBasicStepMethodFilter(stepTarget.resolvedElement, stepTarget.getCallingExpressionLines()!!)
                    is MethodSmartStepTarget -> BasicStepMethodFilter(stepTarget.method, stepTarget.getCallingExpressionLines())
                    else -> null
                }
            }
        }
    }

    protected fun SuspendContextImpl.printContext() {
        runReadAction {
            if (this.frameProxy == null) {
                return@runReadAction println("Context thread is null", ProcessOutputTypes.SYSTEM)
            }

            val sourcePosition = PositionUtil.getSourcePosition(this)
            println(renderSourcePosition(sourcePosition), ProcessOutputTypes.SYSTEM)
        }
    }

    protected fun renderSourcePosition(sourcePosition: SourcePosition?): String {
        if (sourcePosition == null) {
            return "null"
        }

        val virtualFile = sourcePosition.file.virtualFile
        if (virtualFile == null) {
            return "VirtualFile for position is null"
        }

        val libraryEntry = LibraryUtil.findLibraryEntry(virtualFile, project)
        if (libraryEntry != null && (libraryEntry is JdkOrderEntry ||
                                     libraryEntry.presentableName == KOTLIN_LIBRARY_NAME)) {
            return FileUtil.getNameWithoutExtension(virtualFile.name) + ".!EXT!"
        }

        return virtualFile.name + ":" + (sourcePosition.line + 1)
    }

    protected fun finish() {
        doOnBreakpoint {
            resume(this)
        }
    }

    override fun createBreakpoints(file: PsiFile?) {
        if (file == null) return

        val document = runReadAction { PsiDocumentManager.getInstance(myProject).getDocument(file) } ?: return
        val breakpointManager = XDebuggerManager.getInstance(myProject).breakpointManager
        val kotlinFieldBreakpointType = findBreakpointType(KotlinFieldBreakpointType::class.java)
        val virtualFile = file.virtualFile

        val runnable = {
            var offset = -1;
            while (true) {
                val fileText = document.text
                offset = fileText.indexOf("point!", offset + 1)
                if (offset == -1) break

                val commentLine = document.getLineNumber(offset)

                val comment = fileText.substring(document.getLineStartOffset(commentLine), document.getLineEndOffset(commentLine)).trim()

                val lineIndex = commentLine + 1

                if (comment.startsWith("//FieldWatchpoint!")) {
                    val javaBreakpoint = createBreakpointOfType(
                            breakpointManager,
                            kotlinFieldBreakpointType as XLineBreakpointType<XBreakpointProperties<*>>,
                            lineIndex,
                            virtualFile)
                    if (javaBreakpoint is KotlinFieldBreakpoint) {
                        val fieldName = comment.substringAfter("//FieldWatchpoint! (").substringBefore(")")
                        javaBreakpoint.setFieldName(fieldName)
                        javaBreakpoint.setWatchAccess(fileText.getValueForSetting("WATCH_FIELD_ACCESS", true))
                        javaBreakpoint.setWatchModification(fileText.getValueForSetting("WATCH_FIELD_MODIFICATION", true))
                        javaBreakpoint.setWatchInitialization(fileText.getValueForSetting("WATCH_FIELD_INITIALISATION", false))
                        BreakpointManager.addBreakpoint(javaBreakpoint)
                        println("KotlinFieldBreakpoint created at ${file.virtualFile.name}:${lineIndex + 1}", ProcessOutputTypes.SYSTEM)
                    }
                }
                else if (comment.startsWith("//Breakpoint!")) {
                    val ordinal = getPropertyFromComment(comment, "lambdaOrdinal")?.toInt() ?: null
                    val condition = getPropertyFromComment(comment, "condition")
                    createLineBreakpoint(breakpointManager, file, lineIndex, ordinal, condition)
                }
                else {
                    throw AssertionError("Cannot create breakpoint at line ${lineIndex + 1}")
                }
            }
        }

        if (!SwingUtilities.isEventDispatchThread()) {
            DebuggerInvocationUtil.invokeAndWait(myProject, runnable, ModalityState.defaultModalityState())
        }
        else {
            runnable.invoke()
        }
    }

    private fun getPropertyFromComment(comment: String, propertyName: String): String? {
        if (comment.contains("$propertyName = ")) {
            val result = comment.substringAfter("$propertyName = ")
            if (result.contains(", ")) {
                return result.substringBefore(", ")
            }
            if (result.contains(")")) {
                return result.substringBefore(")")
            }
        }
        return null
    }

    private fun createLineBreakpoint(
            breakpointManager: XBreakpointManager,
            file: PsiFile,
            lineIndex: Int,
            lambdaOrdinal: Int?,
            condition: String?
    ) {
        val kotlinLineBreakpointType = findBreakpointType(JavaLineBreakpointType::class.java)
        val javaBreakpoint = createBreakpointOfType(
                breakpointManager,
                kotlinLineBreakpointType  as XLineBreakpointType<XBreakpointProperties<*>>,
                lineIndex,
                file.virtualFile)
        if (javaBreakpoint is LineBreakpoint) {
            val properties = javaBreakpoint.xBreakpoint.properties as? JavaLineBreakpointProperties ?: return
            var suffix = ""
            if (lambdaOrdinal != null) {
<<<<<<< HEAD
=======
                if (lambdaOrdinal != -1) {
                    properties.lambdaOrdinal = lambdaOrdinal - 1
                }
                else {
                    properties.lambdaOrdinal = lambdaOrdinal
                }
>>>>>>> 5a70f322
                suffix += " lambdaOrdinal = $lambdaOrdinal"
            }
            if (condition != null) {
                javaBreakpoint.setCondition(TextWithImportsImpl(CodeFragmentKind.EXPRESSION, condition))
                suffix += " condition = $condition"
            }

            BreakpointManager.addBreakpoint(javaBreakpoint)
            println("LineBreakpoint created at ${file.virtualFile.name}:${lineIndex + 1}$suffix", ProcessOutputTypes.SYSTEM)
        }
    }

    private fun createBreakpointOfType(
            breakpointManager: XBreakpointManager,
            breakpointType: XLineBreakpointType<XBreakpointProperties<*>>,
            lineIndex: Int,
            virtualFile: VirtualFile
    ): Breakpoint<out JavaBreakpointProperties<*>>? {
        if (!breakpointType.canPutAt(virtualFile, lineIndex, myProject)) return null
        val xBreakpoint = runWriteAction {
            breakpointManager.addLineBreakpoint(
                    breakpointType,
                    virtualFile.url,
                    lineIndex,
                    breakpointType.createBreakpointProperties(virtualFile, lineIndex)
            )
        }
        return BreakpointManager.getJavaBreakpoint(xBreakpoint)
    }

    private inline fun <reified T> findBreakpointType(javaClass: Class<T>): T {
        val kotlinFieldBreakpointTypeClass = javaClass as Class<out XBreakpointType<XBreakpoint<XBreakpointProperties<*>>, XBreakpointProperties<*>>>
        return XDebuggerUtil.getInstance().findBreakpointType<XBreakpoint<XBreakpointProperties<*>>>(kotlinFieldBreakpointTypeClass) as T
    }

    protected fun createAdditionalBreakpoints(fileText: String) {
        val breakpoints = InTextDirectivesUtils.findLinesWithPrefixesRemoved(fileText, "// ADDITIONAL_BREAKPOINT: ")
        for (breakpoint in breakpoints) {
            val position = breakpoint.split(".kt:")
            assert(position.size == 2) { "Couldn't parse position from test directive: directive = $breakpoint" }
            var lineMarker = position[1]
            var ordinal: Int? = null
            if (lineMarker.contains(":(") && lineMarker.endsWith(")")) {
                val lineMarkerAndOrdinal = lineMarker.split(":(")
                lineMarker = lineMarkerAndOrdinal[0]
                ordinal = lineMarkerAndOrdinal[1].substringBefore(")").toInt()
            }
            createBreakpoint(position[0], lineMarker, ordinal)
        }
    }

    private fun createBreakpoint(fileName: String, lineMarker: String, ordinal: Int?) {
        val project = project!!
        val sourceFiles = runReadAction {
            FilenameIndex.getAllFilesByExt(project, "kt").filter {
                it.name.contains(fileName) &&
                it.contentsToByteArray().toString(Charsets.UTF_8).contains(lineMarker)
            }
        }

        assert(sourceFiles.size == 1) { "One source file should be found: name = $fileName, sourceFiles = $sourceFiles" }

        val runnable = Runnable() {
            val psiSourceFile = PsiManager.getInstance(project).findFile(sourceFiles.first())!!

            val breakpointManager = XDebuggerManager.getInstance(myProject).breakpointManager
            val document = PsiDocumentManager.getInstance(project).getDocument(psiSourceFile)!!

            val index = psiSourceFile.text!!.indexOf(lineMarker)
            val lineNumber = document.getLineNumber(index) + 1 // lineMarker is for previous line

            createLineBreakpoint(breakpointManager, psiSourceFile, lineNumber, ordinal, null)
        }

        DebuggerInvocationUtil.invokeAndWait(project, runnable, ModalityState.defaultModalityState())
    }
}<|MERGE_RESOLUTION|>--- conflicted
+++ resolved
@@ -338,15 +338,6 @@
             val properties = javaBreakpoint.xBreakpoint.properties as? JavaLineBreakpointProperties ?: return
             var suffix = ""
             if (lambdaOrdinal != null) {
-<<<<<<< HEAD
-=======
-                if (lambdaOrdinal != -1) {
-                    properties.lambdaOrdinal = lambdaOrdinal - 1
-                }
-                else {
-                    properties.lambdaOrdinal = lambdaOrdinal
-                }
->>>>>>> 5a70f322
                 suffix += " lambdaOrdinal = $lambdaOrdinal"
             }
             if (condition != null) {
